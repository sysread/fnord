defmodule AI.Tools.File.EditTest do
  use Fnord.TestCase, async: false

  alias AI.Tools.File.Edit

  setup do
    project = mock_project("edit-test")
    {:ok, project: project}
  end

  setup do
    :meck.new(AI.Agent.Code.Patcher, [:no_link, :non_strict, :passthrough])
    on_exit(fn -> :meck.unload(AI.Agent.Code.Patcher) end)
    :ok
  end

  setup do
    Settings.set_edit_mode(true)
    Settings.set_auto_approve(true)

    on_exit(fn ->
      Settings.set_edit_mode(false)
      Settings.set_auto_approve(false)
    end)
  end

  test "call/1", %{project: project} do
    file =
      mock_source_file(project, "example.txt", """
      This is an example file.
      It contains some text that we will edit.
      How now, brown cow?
      """)

    :meck.expect(AI.Agent.Code.Patcher, :get_response, fn args ->
      assert args[:file] == file

      assert args[:changes] == [
               ~s{Replace the word "cow" with "bureaucrat" in the final sentence.}
             ]

      {:ok,
       """
       This is an example file.
       It contains some text that we will edit.
       How now, brown bureaucrat?
       """}
    end)

    assert {:ok, result} =
             Edit.call(%{
               "file" => file,
               "changes" => [
                 %{
                   "instructions" => """
                   Replace the word "cow" with "bureaucrat" in the final sentence.
                   """
                 }
               ]
             })

    assert result.diff =~ "-How now, brown cow?"
    assert result.diff =~ "+How now, brown bureaucrat?"
    assert result.file == file
    assert result.backup_file == file <> ".0.0.bak"
    assert File.exists?(result.backup_file)

    assert :meck.num_calls(AI.Agent.Code.Patcher, :get_response, :_) == 1
  end

  describe "create_if_missing" do
    test "file is created and patch applied", %{project: project} do
      path = Path.join(project.source_root, "newdir/foo.txt")
      refute File.exists?(path)

      :meck.expect(AI.Agent.Code.Patcher, :get_response, fn args ->
        assert args[:file] == path
        {:ok, "Line One\n"}
      end)

      {:ok, res} =
        Edit.call(%{
          "file" => path,
          "create_if_missing" => true,
          "changes" => [%{"instructions" => "Add first line"}]
        })

      assert File.exists?(path)
      # Diff headers use labels "ORIGINAL" and "MODIFIED" for new files
      assert res.diff =~ "--- ORIGINAL"
      assert res.diff =~ "+Line One"
      assert res.backup_file == ""
    end

    test "fails when missing and create_if_missing false", %{project: project} do
      path = Path.join(project.source_root, "nope.txt")

      assert {:error, msg} =
               Edit.call(%{"file" => path, "changes" => [%{"instructions" => "X"}]})

      assert msg =~ "File does not exist"
    end
  end

  describe "exact string matching" do
    test "exact replacement with old_string and new_string", %{project: project} do
      file =
        mock_source_file(project, "test.txt", """
        Hello World
        This is a test file.
        Goodbye World
        """)

      {:ok, result} =
        Edit.call(%{
          "file" => file,
          "changes" => [
            %{
<<<<<<< HEAD
              "change" => "Replace greeting",
=======
              "instructions" => "Replace greeting",
>>>>>>> 7b71555f
              "old_string" => "Hello World",
              "new_string" => "Hi Universe"
            }
          ]
        })

      assert result.diff =~ "-Hello World"
      assert result.diff =~ "+Hi Universe"

      # Verify AI patcher was not called for exact matching
      assert :meck.num_calls(AI.Agent.Code.Patcher, :get_response, :_) == 0
    end

    test "exact replacement with multiple occurrences fails without replace_all", %{
      project: project
    } do
      file =
        mock_source_file(project, "test.txt", """
        foo bar foo
        Another foo here
        """)

      assert {:error, msg} =
               Edit.call(%{
                 "file" => file,
                 "changes" => [
                   %{
<<<<<<< HEAD
                     "change" => "Replace foo",
=======
                     "instructions" => "Replace foo",
>>>>>>> 7b71555f
                     "old_string" => "foo",
                     "new_string" => "baz"
                   }
                 ]
               })

      assert msg =~ "String appears 3 times in file"
      assert msg =~ "Set replace_all: true"
    end

    test "exact replacement with replace_all true", %{project: project} do
      file =
        mock_source_file(project, "test.txt", """
        foo bar foo
        Another foo here
        """)

      {:ok, result} =
        Edit.call(%{
          "file" => file,
          "changes" => [
            %{
<<<<<<< HEAD
              "change" => "Replace all foo",
=======
              "instructions" => "Replace all foo",
>>>>>>> 7b71555f
              "old_string" => "foo",
              "new_string" => "baz",
              "replace_all" => true
            }
          ]
        })

      assert result.diff =~ "-foo bar foo"
      assert result.diff =~ "+baz bar baz"
      assert result.diff =~ "-Another foo here"
      assert result.diff =~ "+Another baz here"
    end

    test "exact replacement with string not found", %{project: project} do
      file =
        mock_source_file(project, "test.txt", """
        Hello World
        This is a test.
        """)

      assert {:error, msg} =
               Edit.call(%{
                 "file" => file,
                 "changes" => [
                   %{
<<<<<<< HEAD
                     "change" => "Replace missing text",
=======
                     "instructions" => "Replace missing text",
>>>>>>> 7b71555f
                     "old_string" => "missing text",
                     "new_string" => "found text"
                   }
                 ]
               })

      assert msg =~ "String not found in file"
      assert msg =~ "missing text"
    end

    test "exact replacement preserves whitespace", %{project: project} do
      file =
        mock_source_file(project, "test.py", """
        def hello():
            print("Hello")
            return True
        """)

      {:ok, _result} =
        Edit.call(%{
          "file" => file,
          "changes" => [
            %{
<<<<<<< HEAD
              "change" => "Change print statement",
=======
              "instructions" => "Change print statement",
>>>>>>> 7b71555f
              "old_string" => "    print(\"Hello\")",
              "new_string" => "    print(\"Hi there\")"
            }
          ]
        })

      # Verify the file contents have correct indentation
      contents = File.read!(file)
      assert String.contains?(contents, "    print(\"Hi there\")")
      refute String.contains?(contents, "print(\"Hello\")")
    end

    test "mixed exact and natural language changes", %{project: project} do
      file =
        mock_source_file(project, "test.txt", """
        # Header
        Hello World
        Some content here
        # Footer
        """)

      # Mock the natural language change
      :meck.expect(AI.Agent.Code.Patcher, :get_response, fn args ->
        assert args[:changes] == ["Add a new line after the header"]

        {:ok,
         """
         # Header
         This is new content
         Hi Universe
         Some content here
         # Footer
         """}
      end)

      {:ok, _result} =
        Edit.call(%{
          "file" => file,
          "changes" => [
            %{
<<<<<<< HEAD
              "change" => "Replace greeting exactly",
=======
              "instructions" => "Replace greeting exactly",
>>>>>>> 7b71555f
              "old_string" => "Hello World",
              "new_string" => "Hi Universe"
            },
            %{
<<<<<<< HEAD
              "change" => "Add a new line after the header"
=======
              "instructions" => "Add a new line after the header"
>>>>>>> 7b71555f
            }
          ]
        })

      # Verify both changes are reflected in the final file
      final_content = File.read!(file)
      assert String.contains?(final_content, "Hi Universe")
      assert String.contains?(final_content, "This is new content")
      refute String.contains?(final_content, "Hello World")

      # Verify AI patcher was called only once (for natural language change)
      assert :meck.num_calls(AI.Agent.Code.Patcher, :get_response, :_) == 1
    end
  end

  describe "validation" do
    test "empty old_string fails validation", %{project: project} do
      file = mock_source_file(project, "test.txt", "content")

      assert {:error, msg} =
               Edit.call(%{
                 "file" => file,
                 "changes" => [
                   %{
<<<<<<< HEAD
                     "change" => "Bad change",
=======
                     "instructions" => "Bad change",
>>>>>>> 7b71555f
                     "old_string" => "",
                     "new_string" => "new"
                   }
                 ]
               })

      assert msg =~ "old_string cannot be empty"
    end

    test "vague natural language instruction fails validation", %{project: project} do
      file = mock_source_file(project, "test.txt", "content")

      assert {:error, msg} =
               Edit.call(%{
                 "file" => file,
<<<<<<< HEAD
                 "changes" => [%{"change" => "fix it"}]
=======
                 "changes" => [%{"instructions" => "fix it"}]
>>>>>>> 7b71555f
               })

      assert msg =~ "Instruction too vague"
    end

    test "natural language without anchors fails validation", %{project: project} do
      file = mock_source_file(project, "test.txt", "content")

      assert {:error, msg} =
               Edit.call(%{
                 "file" => file,
<<<<<<< HEAD
                 "changes" => [%{"change" => "change something somewhere somehow"}]
=======
                 "changes" => [%{"instructions" => "change something somewhere somehow"}]
>>>>>>> 7b71555f
               })

      assert msg =~ "lacks clear location anchors"
    end

    test "partial exact string parameters fail validation", %{project: project} do
      file = mock_source_file(project, "test.txt", "content")

      assert {:error, msg} =
               Edit.call(%{
                 "file" => file,
                 "changes" => [
                   %{
<<<<<<< HEAD
                     "change" => "Partial change",
=======
                     "instructions" => "Partial change",
>>>>>>> 7b71555f
                     "old_string" => "old"
                     # missing new_string
                   }
                 ]
               })

      assert msg =~ "Both old_string and new_string must be provided together"
    end

    test "file creation with exact string matching", %{project: project} do
      path = Path.join(project.source_root, "new_file.txt")
      refute File.exists?(path)

      {:ok, result} =
        Edit.call(%{
          "file" => path,
          "create_if_missing" => true,
          "changes" => [
            %{
<<<<<<< HEAD
              "change" => "Create new file",
=======
              "instructions" => "Create new file",
>>>>>>> 7b71555f
              "old_string" => "",
              "new_string" => "Hello World\nThis is a new file."
            }
          ]
        })

      assert File.exists?(path)
      assert result.backup_file == ""
      assert result.diff =~ "+Hello World"
      assert result.diff =~ "+This is a new file."

      # Verify actual file content
      content = File.read!(path)
      assert content == "Hello World\nThis is a new file."
    end
<<<<<<< HEAD
=======

    test "file creation with omitted old_string (improved UX)", %{project: project} do
      path = Path.join(project.source_root, "simple_new_file.txt")
      refute File.exists?(path)

      {:ok, result} =
        Edit.call(%{
          "file" => path,
          "create_if_missing" => true,
          "changes" => [
            %{
              "instructions" => "Create simple file",
              "new_string" => "Just the content\nNo old_string needed!"
            }
          ]
        })

      assert File.exists?(path)
      assert result.backup_file == ""
      assert result.diff =~ "+Just the content"
      assert result.diff =~ "+No old_string needed!"

      # Verify actual file content
      content = File.read!(path)
      assert content == "Just the content\nNo old_string needed!"

      # Verify AI patcher was not called (exact string matching)
      assert :meck.num_calls(AI.Agent.Code.Patcher, :get_response, :_) == 0
    end
>>>>>>> 7b71555f
  end

  describe "language agnostic operation" do
    test "works with various file types", %{project: project} do
      test_cases = [
        {"config.json", ~s|{"key": "old_value"}|, "old_value", "new_value",
         ~s|{"key": "new_value"}|},
        {"style.css", ".class { color: red; }", "red", "blue", ".class { color: blue; }"},
        {"data.xml", "<item>old</item>", "old", "new", "<item>new</item>"},
        {"README.md", "# Old Title", "Old Title", "New Title", "# New Title"},
        {"script.sh", "echo 'hello'", "hello", "world", "echo 'world'"},
        {"config.toml", "value = 'old'", "old", "new", "value = 'new'"}
      ]

      for {filename, content, old, new, expected_content} <- test_cases do
        file = mock_source_file(project, filename, content)

        {:ok, result} =
          Edit.call(%{
            "file" => file,
            "changes" => [
              %{
<<<<<<< HEAD
                "change" => "Update content",
=======
                "instructions" => "Update content",
>>>>>>> 7b71555f
                "old_string" => old,
                "new_string" => new
              }
            ]
          })

        # Verify the diff shows the changes (may include surrounding context)
        assert result.diff =~ "-"
        assert result.diff =~ "+"

        # Verify the actual file content is correct
        final_content = File.read!(file)
        assert String.contains?(final_content, expected_content)
        refute String.contains?(final_content, old)
      end
    end
  end
end<|MERGE_RESOLUTION|>--- conflicted
+++ resolved
@@ -116,11 +116,7 @@
           "file" => file,
           "changes" => [
             %{
-<<<<<<< HEAD
-              "change" => "Replace greeting",
-=======
               "instructions" => "Replace greeting",
->>>>>>> 7b71555f
               "old_string" => "Hello World",
               "new_string" => "Hi Universe"
             }
@@ -148,11 +144,7 @@
                  "file" => file,
                  "changes" => [
                    %{
-<<<<<<< HEAD
-                     "change" => "Replace foo",
-=======
                      "instructions" => "Replace foo",
->>>>>>> 7b71555f
                      "old_string" => "foo",
                      "new_string" => "baz"
                    }
@@ -175,11 +167,7 @@
           "file" => file,
           "changes" => [
             %{
-<<<<<<< HEAD
-              "change" => "Replace all foo",
-=======
               "instructions" => "Replace all foo",
->>>>>>> 7b71555f
               "old_string" => "foo",
               "new_string" => "baz",
               "replace_all" => true
@@ -205,11 +193,7 @@
                  "file" => file,
                  "changes" => [
                    %{
-<<<<<<< HEAD
-                     "change" => "Replace missing text",
-=======
                      "instructions" => "Replace missing text",
->>>>>>> 7b71555f
                      "old_string" => "missing text",
                      "new_string" => "found text"
                    }
@@ -233,11 +217,7 @@
           "file" => file,
           "changes" => [
             %{
-<<<<<<< HEAD
-              "change" => "Change print statement",
-=======
               "instructions" => "Change print statement",
->>>>>>> 7b71555f
               "old_string" => "    print(\"Hello\")",
               "new_string" => "    print(\"Hi there\")"
             }
@@ -278,20 +258,12 @@
           "file" => file,
           "changes" => [
             %{
-<<<<<<< HEAD
-              "change" => "Replace greeting exactly",
-=======
               "instructions" => "Replace greeting exactly",
->>>>>>> 7b71555f
               "old_string" => "Hello World",
               "new_string" => "Hi Universe"
             },
             %{
-<<<<<<< HEAD
-              "change" => "Add a new line after the header"
-=======
               "instructions" => "Add a new line after the header"
->>>>>>> 7b71555f
             }
           ]
         })
@@ -316,11 +288,7 @@
                  "file" => file,
                  "changes" => [
                    %{
-<<<<<<< HEAD
-                     "change" => "Bad change",
-=======
                      "instructions" => "Bad change",
->>>>>>> 7b71555f
                      "old_string" => "",
                      "new_string" => "new"
                    }
@@ -336,11 +304,7 @@
       assert {:error, msg} =
                Edit.call(%{
                  "file" => file,
-<<<<<<< HEAD
-                 "changes" => [%{"change" => "fix it"}]
-=======
                  "changes" => [%{"instructions" => "fix it"}]
->>>>>>> 7b71555f
                })
 
       assert msg =~ "Instruction too vague"
@@ -352,11 +316,7 @@
       assert {:error, msg} =
                Edit.call(%{
                  "file" => file,
-<<<<<<< HEAD
-                 "changes" => [%{"change" => "change something somewhere somehow"}]
-=======
                  "changes" => [%{"instructions" => "change something somewhere somehow"}]
->>>>>>> 7b71555f
                })
 
       assert msg =~ "lacks clear location anchors"
@@ -370,11 +330,7 @@
                  "file" => file,
                  "changes" => [
                    %{
-<<<<<<< HEAD
-                     "change" => "Partial change",
-=======
                      "instructions" => "Partial change",
->>>>>>> 7b71555f
                      "old_string" => "old"
                      # missing new_string
                    }
@@ -394,11 +350,7 @@
           "create_if_missing" => true,
           "changes" => [
             %{
-<<<<<<< HEAD
-              "change" => "Create new file",
-=======
               "instructions" => "Create new file",
->>>>>>> 7b71555f
               "old_string" => "",
               "new_string" => "Hello World\nThis is a new file."
             }
@@ -414,8 +366,6 @@
       content = File.read!(path)
       assert content == "Hello World\nThis is a new file."
     end
-<<<<<<< HEAD
-=======
 
     test "file creation with omitted old_string (improved UX)", %{project: project} do
       path = Path.join(project.source_root, "simple_new_file.txt")
@@ -445,7 +395,6 @@
       # Verify AI patcher was not called (exact string matching)
       assert :meck.num_calls(AI.Agent.Code.Patcher, :get_response, :_) == 0
     end
->>>>>>> 7b71555f
   end
 
   describe "language agnostic operation" do
@@ -468,11 +417,7 @@
             "file" => file,
             "changes" => [
               %{
-<<<<<<< HEAD
-                "change" => "Update content",
-=======
                 "instructions" => "Update content",
->>>>>>> 7b71555f
                 "old_string" => old,
                 "new_string" => new
               }
