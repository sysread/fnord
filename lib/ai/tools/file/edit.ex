--- conflicted
+++ resolved
@@ -71,12 +71,6 @@
         Supports optional creation of the file when it does not exist by
         setting `create_if_missing: true`.
 
-<<<<<<< HEAD
-        Best practices:
-        - Use exact string matching for maximum reliability
-        - Use natural language for contextual changes when exact strings are impractical
-        - Prefer linear, atomic steps; avoid nested control flow in a single change
-=======
         **Examples:**
 
         File editing with exact matching:
@@ -115,7 +109,6 @@
         - Use exact string matching for maximum reliability
         - Use natural language for contextual changes when exact strings are impractical
         - For new files: omit old_string and use create_if_missing: true at the TOP LEVEL
->>>>>>> 7b71555f
         - Split complex edits into multiple changes/tool calls
         - Keep diffs minimal and well-anchored with clear anchors
         """,
@@ -141,54 +134,6 @@
               """,
               items: %{
                 type: "object",
-<<<<<<< HEAD
-                required: ["change"],
-                additionalProperties: false,
-                properties: %{
-                  change: %{
-                    type: "string",
-                    description: """
-                    Clear, specific instructions for the changes to make. The
-                    instructions must be concise and unambiguous.
-
-                    Clearly define the section(s) of the file to modify. Provide
-                    unambiguous "anchors" that identify the exact location of the
-                    change.
-
-                    For example:
-                    - "Immediately after the declaration of the `main` function, add the following code block: ..."
-                    - "Replace the entire contents of the `calculate` function with: ..."
-                    - "At the top of the file, insert the following imports, ensuring they are properly formatted and ordered: ..."
-                    - "Add a new function at the end of the module named `blarg` with the following contents: ..."
-                    """
-                  },
-                  old_string: %{
-                    type: "string",
-                    description: """
-                    Optional: Exact string to replace. When provided, this change will use
-                    precise string matching instead of AI interpretation. The old_string must
-                    match exactly (including whitespace) or the operation will fail.
-                    Special case: Use empty string ("") with create_if_missing to create new files.
-                    Cannot be used without new_string.
-                    """
-                  },
-                  new_string: %{
-                    type: "string",
-                    description: """
-                    Optional: Exact replacement string. Must be provided when old_string is used.
-                    This will replace all occurrences of old_string unless replace_all is false.
-                    For file creation, this becomes the entire file content.
-                    """
-                  },
-                  replace_all: %{
-                    type: "boolean",
-                    description: """
-                    Optional: When using exact string matching (old_string/new_string),
-                    whether to replace all occurrences (true) or fail if old_string appears
-                    multiple times (false). Defaults to false for safety.
-                    """,
-                    default: false
-=======
                 oneOf: [
                   %{
                     description: "Natural language change instruction",
@@ -258,7 +203,6 @@
                         """
                       }
                     }
->>>>>>> 7b71555f
                   }
                 ]
               }
@@ -318,64 +262,6 @@
 
       _ ->
         {:error, "Changes must be an array"}
-<<<<<<< HEAD
-    end
-  end
-
-  # Define change types
-  @type change :: %{
-          type: :exact | :natural_language,
-          instruction: String.t(),
-          old_string: String.t() | nil,
-          new_string: String.t() | nil,
-          replace_all: boolean()
-        }
-
-  @spec parse_change(map) :: {:ok, change()} | {:error, String.t()}
-  defp parse_change(change_map) when is_map(change_map) do
-    instruction = Map.get(change_map, "change", "")
-    old_string = Map.get(change_map, "old_string")
-    new_string = Map.get(change_map, "new_string")
-    replace_all = Map.get(change_map, "replace_all", false)
-
-    cond do
-      # Exact string matching mode
-      old_string != nil and new_string != nil ->
-        if is_binary(old_string) and is_binary(new_string) and is_boolean(replace_all) do
-          {:ok,
-           %{
-             type: :exact,
-             instruction: String.trim(instruction),
-             old_string: old_string,
-             new_string: new_string,
-             replace_all: replace_all
-           }}
-        else
-          {:error, "old_string and new_string must be strings, replace_all must be boolean"}
-        end
-
-      # Partial exact string matching (error case)
-      old_string != nil or new_string != nil ->
-        {:error, "Both old_string and new_string must be provided together"}
-
-      # Natural language mode
-      instruction != "" ->
-        {:ok,
-         %{
-           type: :natural_language,
-           instruction: String.trim(instruction),
-           old_string: nil,
-           new_string: nil,
-           replace_all: false
-         }}
-
-      # No valid parameters
-      true ->
-        {:error, "Either provide 'change' instruction or 'old_string'/'new_string' pair"}
-    end
-  end
-
-=======
     end
   end
 
@@ -500,7 +386,6 @@
     end
   end
 
->>>>>>> 7b71555f
   defp parse_change(_), do: {:error, "Change must be an object"}
 
   # ----------------------------------------------------------------------------
@@ -595,19 +480,12 @@
   @spec validate_change(change(), binary) :: :ok | {:error, String.t()}
   defp validate_change(%{type: :exact, old_string: old}, contents) when byte_size(old) == 0 do
     # Allow empty old_string only when creating a new file (empty contents)
-<<<<<<< HEAD
-    if byte_size(contents) == 0 do
-      :ok
-    else
-      {:error, "old_string cannot be empty when editing existing content"}
-=======
     # This supports the file creation UX where agents can omit old_string
     if byte_size(contents) == 0 do
       :ok
     else
       {:error,
        "old_string cannot be empty when editing existing content (use create_if_missing: true for new files)"}
->>>>>>> 7b71555f
     end
   end
 
@@ -615,14 +493,10 @@
     cond do
       String.length(String.trim(instruction)) < 10 ->
         {:error,
-<<<<<<< HEAD
-         "Instruction too vague. Please provide more specific details about what to change and where."}
-=======
          """
          Instruction too vague. Please provide more specific details about what to change and where.
          Examples: "Add error handling to the login function", "Replace the hardcoded API URL on line 42"
          """}
->>>>>>> 7b71555f
 
       not (String.contains?(instruction, [
              "after",
@@ -637,9 +511,6 @@
            ]) or
                Regex.match?(~r/\d+/, instruction)) ->
         {:error,
-<<<<<<< HEAD
-         "Instruction lacks clear location anchors. Consider specifying line numbers, function names, or relative positions."}
-=======
          """
          Instruction lacks clear location anchors. Consider specifying:
          - Line numbers: "on line 42", "after line 15"
@@ -647,7 +518,6 @@
          - Relative positions: "before the return statement", "after the imports"
          - Specific text: "replace 'localhost' with 'api.example.com'"
          """}
->>>>>>> 7b71555f
 
       true ->
         :ok
@@ -722,14 +592,10 @@
     Searching for: #{inspect(old)}
     Error: #{reason}
 
-<<<<<<< HEAD
-    Suggestion: Verify the exact string exists in the file, including all whitespace and capitalization.
-=======
     Suggestions:
     - Verify the exact string exists in the file, including all whitespace and capitalization
     - If creating a new file, use create_if_missing: true at the TOP LEVEL (not inside changes array)
     - For multiple occurrences, add "replace_all": true to the change object
->>>>>>> 7b71555f
     """
   end
 
@@ -740,15 +606,10 @@
     Error: #{reason}
 
     Suggestions:
-<<<<<<< HEAD
-    - Try using exact string replacement (old_string/new_string) for more reliable results
-    - Make the instruction more specific with clear anchors (line numbers, function names, etc.)
-=======
     - Try using exact string replacement for more reliable results:
       {"old_string": "exact text to find", "new_string": "replacement text"}
     - Make instructions more specific with clear anchors (line numbers, function names)
     - For new files, use create_if_missing: true at the TOP LEVEL, not inside changes
->>>>>>> 7b71555f
     - Break complex changes into smaller, more specific steps
     """
   end
